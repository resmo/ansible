--- conflicted
+++ resolved
@@ -190,59 +190,6 @@
     args.includes_file = None
     args.do_boilerplate = False
 
-<<<<<<< HEAD
-    p = argparse.ArgumentParser(description="Convert Ansible module DOCUMENTATION strings to other formats")
-
-    p.add_argument("-A", "--ansible-version",
-            action="store",
-            dest="ansible_version",
-            default="unknown",
-            help="Ansible version number")
-    p.add_argument("-M", "--module-dir",
-            action="store",
-            dest="module_dir",
-            default=MODULEDIR,
-            help="Ansible modules/ directory")
-    p.add_argument("-T", "--template-dir",
-            action="store",
-            dest="template_dir",
-            default="hacking/templates",
-            help="directory containing Jinja2 templates")
-    p.add_argument("-t", "--type",
-            action='store',
-            dest='type',
-            choices=['html', 'latex', 'man', 'rst', 'json', 'js'],
-            default='latex',
-            help="Output type")
-    p.add_argument("-m", "--module",
-            action='append',
-            default=[],
-            dest='module_list',
-            help="Add modules to process in module_dir")
-    p.add_argument("-v", "--verbose",
-            action='store_true',
-            default=False,
-            help="Verbose")
-    p.add_argument("-o", "--output-dir",
-            action="store",
-            dest="output_dir",
-            default=None,
-            help="Output directory for module files")
-    p.add_argument("-I", "--includes-file",
-            action="store",
-            dest="includes_file",
-            default=None,
-            help="Create a file containing list of processed modules")
-    p.add_argument("-G", "--generate",
-            action="store_true",
-            dest="do_boilerplate",
-            default=False,
-            help="generate boilerplate DOCUMENTATION to stdout")
-    p.add_argument('-V', '--version', action='version', version='%(prog)s 1.0')
-
-    module_dir = None
-    args = p.parse_args()
-=======
     try:
         opts, arguments = getopt.getopt(sys.argv[1:], 'A:M:T:t:m:vo:I:GVh',
             [ 'ansible-version=', 'module-dir=', 'template-dir=', 'type=',
@@ -293,7 +240,6 @@
         else:
             print >>sys.stderr, 'ERROR: Option %s unknown to getopt' % opt
             sys.exit(1)
->>>>>>> 2dcd0846
 
     # print "M: %s" % args.module_dir
     # print "t: %s" % args.type
